--- conflicted
+++ resolved
@@ -57,24 +57,13 @@
 		}
 
 		actionKey := m["asset_id"].(string) + m["account_id"].(string)
-
-		var amount int64
-		if reflect.TypeOf(m["amount"]).Kind().String() == "float64" {
-			amount = int64(m["amount"].(float64))
-		} else {
-			amountStr := fmt.Sprintf("%v", m["amount"])
-			amount, _ = strconv.ParseInt(amountStr, 10, 64)
-		}
+		amountNumber := m["amount"].(json.Number)
+		amount, _ := amountNumber.Int64()
 
 		if tmpM, ok := actionMap[actionKey]; ok {
-			var tmpAmount int64
-			if reflect.TypeOf(tmpM["amount"]).Kind().String() == "float64" {
-				tmpAmount = int64(tmpM["amount"].(float64))
-			} else {
-				tmpAmountStr := fmt.Sprintf("%v", tmpM["amount"])
-				tmpAmount, _ = strconv.ParseInt(tmpAmountStr, 10, 64)
-			}
-			tmpM["amount"] = tmpAmount + amount
+			tmpNumber, _ := tmpM["amount"].(json.Number)
+			tmpAmount, _ := tmpNumber.Int64()
+			tmpM["amount"] = json.Number(fmt.Sprintf("%v", tmpAmount+amount))
 		} else {
 			actionMap[actionKey] = m
 			actions = append(actions, m)
@@ -89,12 +78,7 @@
 	if err != nil {
 		return nil, err
 	}
-<<<<<<< HEAD
-
-	reqActions := MergeActions(req)
-=======
 	reqActions := mergeActions(req)
->>>>>>> 4a285988
 	actions := make([]txbuilder.Action, 0, len(reqActions))
 	for i, act := range reqActions {
 		typ, ok := act["type"].(string)
