--- conflicted
+++ resolved
@@ -268,11 +268,7 @@
 	bhhash := bc.NewHash(tests[0].blockHeader)
 	sdhash := bc.NewHash(tests[0].seed)
 	b.ResetTimer()
-<<<<<<< HEAD
-	for i:=0 ; i<b.N ; i++ {
-=======
 	for i := 0; i < b.N; i++ {
->>>>>>> 0050da44
 		algorithm(&bhhash, &sdhash)
 	}
 }
@@ -280,20 +276,11 @@
 func BenchmarkAlgorithmParallel(b *testing.B) {
 	bhhash := bc.NewHash(tests[0].blockHeader)
 	sdhash := bc.NewHash(tests[0].seed)
-<<<<<<< HEAD
-	
-	b.SetParallelism(runtime.NumCPU())
-    b.RunParallel(func(pb *testing.PB) {
-		for pb.Next() {
-			algorithm(&bhhash, &sdhash)
-	    }
-    })
-=======
+
 	b.SetParallelism(runtime.NumCPU())
 	b.RunParallel(func(pb *testing.PB) {
 		for pb.Next() {
 			algorithm(&bhhash, &sdhash)
 		}
 	})
->>>>>>> 0050da44
 }